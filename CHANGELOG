--- conflicted
+++ resolved
@@ -4,16 +4,4 @@
     available on release. Until then, you can use the following bzr command to
     see the commit history:
 
-<<<<<<< HEAD
-  * Transaction id for each request is returned in a response header
-    (X-Trans-ID). Setting the transaction id has moved from the proxy server to
-    the catch_errors middleware. Additionally, the internal header has changed
-    from X-CF-Trans-ID to X-Trans-ID.
-
-  * Fixed Python 2.7 httplib compatibility problem.
-
-  * Added list_parts command to swift-ring-builder which lists common
-    partitions for a list of devices.
-=======
-    bzr log --log-format short --forward -rtag:1.3.0..
->>>>>>> 2129fda9
+    bzr log --log-format short --forward -rtag:1.3.0..