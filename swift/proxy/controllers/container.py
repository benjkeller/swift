--- conflicted
+++ resolved
@@ -208,25 +208,14 @@
             return HTTPNotFound(request=req)
         return resp
 
-<<<<<<< HEAD
     def _backend_requests(self, req, n_outgoing, account_partition, accounts,
                           policy_index=None):
-        additional_headers = {}
+        additional = {'X-Timestamp': normalize_timestamp(time.time())}
         if policy_index is not None:
-            additional_headers[POLICY_INDEX] = str(policy_index)
-
-        headers = [
-            self.generate_request_headers(req, additional=additional_headers,
-                                          transfer=True)
-            for _junk in range(n_outgoing)]
-=======
-    def _backend_requests(self, req, n_outgoing,
-                          account_partition, accounts):
-        additional = {'X-Timestamp': normalize_timestamp(time.time())}
+            additional[POLICY_INDEX] = str(policy_index)
         headers = [self.generate_request_headers(req, transfer=True,
                                                  additional=additional)
                    for _junk in range(n_outgoing)]
->>>>>>> f73c6c50
 
         for i, account in enumerate(accounts):
             i = i % len(headers)
